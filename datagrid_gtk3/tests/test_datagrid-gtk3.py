--- conflicted
+++ resolved
@@ -674,27 +674,15 @@
         try:
             self.assertEqual(self._transform('test', 'x'), 'X')
             self.assertEqual(
-<<<<<<< HEAD
-                self._transform('test', 'x', transform_options=2), 'XX'
-            )
-=======
                 self._transform('test', 'x', transform_options=2), 'XX')
->>>>>>> 5993d6a1
         finally:
             transformations.unregister_transformer('test')
 
-<<<<<<< HEAD
-    def _transform(self, transform_type, value, **extra_options):
-        config = {'name': transform_type, 'transform': transform_type}
-        config.update(extra_options)
-        self.datagrid_model.columns = [config]
-=======
     def _transform(self, transform_type, value, transform_options=None):
         self.datagrid_model.columns = [
             {'name': transform_type,
              'transform': transform_type,
              'transform_options': transform_options}]
->>>>>>> 5993d6a1
         return self.datagrid_model.get_formatted_value(value, 0)
 
 
