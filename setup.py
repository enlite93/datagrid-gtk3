#!/usr/bin/env python
# -*- coding: utf-8 -*-
import os
import re

from setuptools import setup, find_packages


SETUP_DIR = os.path.dirname(os.path.realpath(__file__))
EGG_RE = re.compile('#egg=([^#@\n]+)')

readme = open(os.path.join(SETUP_DIR, 'README.rst')).read()
history = open(
    os.path.join(
        SETUP_DIR, 'HISTORY.rst')).read().replace('.. :changelog:', '')


def handle_requirement_line(line, requirements, dependency_links):
    """Add line to given requirements and dependency_links lists.

    Parse a line from a requirements file, adding entries to the given
    requirements or dependency_links lists if appropriate.
    """
    line = line.strip()
    if not line or line.startswith('#'):
        pass
    elif line.startswith('-e'):
        # We parse these into two stanzas for setuptools.
        # We place the requested egg in install_requires and
        # place its URI in dependency_links.
        dependency_link = line[len('-e'):].lstrip()
        egg_search = EGG_RE.search(dependency_link)
        if egg_search is None:
            raise ValueError(
                'dependency link %s has no #egg=<egg-name> part' %
                dependency_link)
        else:
            requirements.append(egg_search.group(1))
            dependency_links.append(dependency_link)
    else:
        requirements.append(line)

# NOTE: requirements retrieved from repos instead of PyPI will not be included
requirements = []
dependency_links = []
with open(os.path.join(SETUP_DIR, 'requirements.txt'), 'r') as file_:
    for line in file_:
        handle_requirement_line(line, requirements, dependency_links)

# NOTE: recommended to install these in your environment eg. via pip before
#   running tests; else they may not be installed to a preferred location.
test_requirements = []
if os.path.isfile('test_requirements.txt'):
    with open(os.path.join(SETUP_DIR, 'test_requirements.txt'), 'r') as file_:
        for line in file_:
            handle_requirement_line(line, test_requirements, dependency_links)


def recurse_data_files(path):
    """Return a list of files for given path.

    :param str path: Directory path
    :returns: All file paths in given path
    :rtype: list
    """
    matches = []
    for root, dirnames, filenames in os.walk(path):
        matches.append(root + '/*')
    return matches


setup(
<<<<<<< HEAD
    name='datagrid-gtk3',
    version='0.1.1',
    description='MVC framework for working with the GTK2 TreeView widget.',
=======
    name='datagrid_gtk3',
    version='0.1.0',
    description='MVC framework for working with the GTK3 TreeView widget.',
>>>>>>> 8dc3f283
    long_description=readme + '\n\n' + history,
    author='NowSecure',
    author_email='info@nowsecure.com',
    url='https://github.com/viaforensics/datagrid-gtk3',
    packages=find_packages(),
    package_dir={'datagrid_gtk3':
                 'datagrid_gtk3'},
    package_data={'datagrid_gtk3': recurse_data_files('data')},
    include_package_data=True,
    # data_files=[('/destination/path', ['file1', file2']),]
    # NOTE: ^^^ any files that need to be installed outside the pkg dir
    # include_data_files=True,
    install_requires=requirements,
    dependency_links=dependency_links,
    zip_safe=False,
    keywords='mvc sqlite gtk gtk3 grid',
    classifiers=[
        'Natural Language :: English',
        "Programming Language :: Python :: 2",
    ],
    test_suite='datagrid_gtk3.tests',
    tests_require=test_requirements
)<|MERGE_RESOLUTION|>--- conflicted
+++ resolved
@@ -70,19 +70,13 @@
 
 
 setup(
-<<<<<<< HEAD
-    name='datagrid-gtk3',
+    name='datagrid_gtk3',
     version='0.1.1',
-    description='MVC framework for working with the GTK2 TreeView widget.',
-=======
-    name='datagrid_gtk3',
-    version='0.1.0',
     description='MVC framework for working with the GTK3 TreeView widget.',
->>>>>>> 8dc3f283
     long_description=readme + '\n\n' + history,
     author='NowSecure',
     author_email='info@nowsecure.com',
-    url='https://github.com/viaforensics/datagrid-gtk3',
+    url='https://github.com/nowsecure/datagrid-gtk3',
     packages=find_packages(),
     package_dir={'datagrid_gtk3':
                  'datagrid_gtk3'},
